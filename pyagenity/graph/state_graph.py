--- conflicted
+++ resolved
@@ -9,13 +9,8 @@
 from pyagenity.publisher import BasePublisher
 from pyagenity.state import AgentState, BaseContextManager
 from pyagenity.store import BaseStore
-<<<<<<< HEAD
 from pyagenity.utils import END, START, CallbackManager
 from pyagenity.utils.id_generator import BaseIDGenerator, DefaultIDGenerator
-=======
-from pyagenity.utils import END, START, CallbackManager, DependencyContainer
-from pyagenity.utils.id_generator import BaseIDGenerator, UUIDGenerator
->>>>>>> 1573aa11
 
 from .edge import Edge
 from .node import Node
@@ -65,18 +60,11 @@
     def __init__(
         self,
         state: StateT | None = None,
-<<<<<<< HEAD
         context_manager: BaseContextManager[StateT] | None = None,
         publisher: "BasePublisher | None" = None,
         id_generator: BaseIDGenerator = DefaultIDGenerator(),
         container: InjectQ | None = None,
         dependencies: dict | None = None,
-=======
-        callback_manager: CallbackManager | None = None,
-        dependency_container: DependencyContainer | None = None,
-        publisher: "BasePublisher | None" = None,
-        id_generator: BaseIDGenerator | None = None,
->>>>>>> 1573aa11
     ):
         """Initialize a new StateGraph instance.
 
@@ -108,15 +96,9 @@
         """
         logger.info("Initializing StateGraph")
         logger.debug(
-<<<<<<< HEAD
             "StateGraph init with state=%s, context_manager=%s",
             type(state).__name__ if state else "default AgentState",
             type(context_manager).__name__ if context_manager else None,
-=======
-            "StateGraph init with state=%s, dependency_container=%s",
-            type(state).__name__ if state else "default AgentState",
-            "provided" if dependency_container else "default",
->>>>>>> 1573aa11
         )
 
         # State handling
@@ -126,7 +108,6 @@
         self.nodes: dict[str, Node] = {}
         self.edges: list[Edge] = []
         self.entry_point: str | None = None
-<<<<<<< HEAD
 
         # Services
         self._publisher = publisher
@@ -139,13 +120,6 @@
 
         # now setup the graph
         self._setup(dependencies or {})
-=======
-        self.publisher = publisher
-        self.id_generator = id_generator or UUIDGenerator()  # Default to UUID if none provided
-        self.dependency_container = dependency_container or DependencyContainer()
-        self.callback_manager = callback_manager or CallbackManager()
-        self.compiled = False
->>>>>>> 1573aa11
 
         # Add START and END nodes (accept full node signature including dependencies)
         logger.debug("Adding default START and END nodes")
@@ -392,12 +366,6 @@
             checkpointer=checkpointer,
             publisher=self._publisher,
             store=store,
-<<<<<<< HEAD
-=======
-            interrupt_before=interrupt_before,
-            interrupt_after=interrupt_after,
-            context_manager=context_manager,
->>>>>>> 1573aa11
         )
 
         self._container.bind(CompiledGraph, app)
